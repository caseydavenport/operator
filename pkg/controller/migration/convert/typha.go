--- conflicted
+++ resolved
@@ -4,11 +4,6 @@
 	"fmt"
 	"strconv"
 	"strings"
-<<<<<<< HEAD
-
-	corev1 "k8s.io/api/core/v1"
-=======
->>>>>>> 3603a6cf
 
 	operatorv1 "github.com/tigera/operator/api/v1"
 )
@@ -16,17 +11,6 @@
 const (
 	containerTypha = "calico-typha"
 )
-<<<<<<< HEAD
-
-func checkTypha(c *components, _ *operatorv1.Installation) error {
-	if c.typha == nil {
-		return nil
-	}
-	if c.typha.Spec.Replicas == nil {
-		return nil
-	}
-=======
->>>>>>> 3603a6cf
 
 func checkTypha(c *components, _ *operatorv1.Installation) error {
 	// No validation required.
@@ -64,12 +48,7 @@
 		}
 	}
 
-<<<<<<< HEAD
-	return ErrIncompatibleCluster{
-		err: fmt.Sprintf("Not enough nodes available for typha deployment. Have %d nodes with %d typha replicas currently deployed and %d additional typhas are needed during migration",
-			nodeCount, curReplicas, utils.GetExpectedTyphaScale(nodeCount)),
-		component: ComponentTypha,
-	}
+	return nil
 }
 
 // handleTyphaMetrics is a migration handler which detects custom prometheus settings for typha and
@@ -103,7 +82,5 @@
 		}
 	}
 
-=======
->>>>>>> 3603a6cf
 	return nil
 }