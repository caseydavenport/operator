// Copyright (c) 2020 Tigera, Inc. All rights reserved.

// Licensed under the Apache License, Version 2.0 (the "License");
// you may not use this file except in compliance with the License.
// You may obtain a copy of the License at
//
//     http://www.apache.org/licenses/LICENSE-2.0
//
// Unless required by applicable law or agreed to in writing, software
// distributed under the License is distributed on an "AS IS" BASIS,
// WITHOUT WARRANTIES OR CONDITIONS OF ANY KIND, either express or implied.
// See the License for the specific language governing permissions and
// limitations under the License.

package render_test

import (
	"github.com/tigera/operator/pkg/render"
	rmeta "github.com/tigera/operator/pkg/render/common/meta"
	v1 "k8s.io/api/core/v1"
	metav1 "k8s.io/apimachinery/pkg/apis/meta/v1"
)

var internalManagerTLSSecret = v1.Secret{
	TypeMeta: metav1.TypeMeta{
		Kind:       "Secret",
		APIVersion: "v1",
	},
	ObjectMeta: metav1.ObjectMeta{
		Name:      render.ManagerInternalTLSSecretName,
		Namespace: rmeta.OperatorNamespace(),
	},
	Data: map[string][]byte{
		"cert": []byte("cert"),
		"key":  []byte("key"),
	},
}

var elasticsearchSecret = v1.Secret{
	TypeMeta: metav1.TypeMeta{
		Kind:       "Secret",
		APIVersion: "v1",
	},
	ObjectMeta: metav1.ObjectMeta{
		Name:      render.TigeraElasticsearchCertSecret,
<<<<<<< HEAD
		Namespace: render.OperatorNamespace(),
=======
		Namespace: rmeta.OperatorNamespace(),
>>>>>>> 3603a6cf
	},
	Data: map[string][]byte{
		"cert": []byte("cert"),
		"key":  []byte("key"),
	},
}

<<<<<<< HEAD
=======
var elasticsearchAdminUserSecret = v1.Secret{
	TypeMeta: metav1.TypeMeta{
		Kind:       "Secret",
		APIVersion: "v1",
	},
	ObjectMeta: metav1.ObjectMeta{
		Name:      render.ElasticsearchAdminUserSecret,
		Namespace: rmeta.OperatorNamespace(),
	},
	Data: map[string][]byte{
		"elastic": []byte("password"),
	},
}

>>>>>>> 3603a6cf
var kibanaSecret = v1.Secret{
	TypeMeta: metav1.TypeMeta{
		Kind:       "Secret",
		APIVersion: "v1",
	},
	ObjectMeta: metav1.ObjectMeta{
		Name:      render.TigeraKibanaCertSecret,
<<<<<<< HEAD
		Namespace: render.OperatorNamespace(),
=======
		Namespace: rmeta.OperatorNamespace(),
>>>>>>> 3603a6cf
	},
	Data: map[string][]byte{
		"cert": []byte("cert"),
		"key":  []byte("key"),
	},
}
var voltronTunnelSecret = v1.Secret{
	TypeMeta: metav1.TypeMeta{
		Kind:       "Secret",
		APIVersion: "v1",
	},
	ObjectMeta: metav1.ObjectMeta{
		Name:      render.VoltronTunnelSecretName,
		Namespace: rmeta.OperatorNamespace(),
	},
	Data: map[string][]byte{
		render.VoltronTunnelSecretCertName: []byte("cert"),
		render.VoltronTunnelSecretKeyName:  []byte("key"),
	},
}<|MERGE_RESOLUTION|>--- conflicted
+++ resolved
@@ -43,11 +43,7 @@
 	},
 	ObjectMeta: metav1.ObjectMeta{
 		Name:      render.TigeraElasticsearchCertSecret,
-<<<<<<< HEAD
-		Namespace: render.OperatorNamespace(),
-=======
 		Namespace: rmeta.OperatorNamespace(),
->>>>>>> 3603a6cf
 	},
 	Data: map[string][]byte{
 		"cert": []byte("cert"),
@@ -55,8 +51,6 @@
 	},
 }
 
-<<<<<<< HEAD
-=======
 var elasticsearchAdminUserSecret = v1.Secret{
 	TypeMeta: metav1.TypeMeta{
 		Kind:       "Secret",
@@ -71,7 +65,6 @@
 	},
 }
 
->>>>>>> 3603a6cf
 var kibanaSecret = v1.Secret{
 	TypeMeta: metav1.TypeMeta{
 		Kind:       "Secret",
@@ -79,11 +72,7 @@
 	},
 	ObjectMeta: metav1.ObjectMeta{
 		Name:      render.TigeraKibanaCertSecret,
-<<<<<<< HEAD
-		Namespace: render.OperatorNamespace(),
-=======
 		Namespace: rmeta.OperatorNamespace(),
->>>>>>> 3603a6cf
 	},
 	Data: map[string][]byte{
 		"cert": []byte("cert"),
